<<<<<<< HEAD
# 🍒 CherryRecorder-Server

[![CI/CD](https://github.com/kugorang/CherryRecorder-Server/actions/workflows/main-ci-cd.yml/badge.svg)](https://github.com/kugorang/CherryRecorder-Server/actions/workflows/main-ci-cd.yml)
[![Documentation](https://img.shields.io/badge/docs-doxygen-blue.svg)](https://kugorang.github.io/CherryRecorder-Server/)
[![License](https://img.shields.io/badge/License-BSD_3--Clause-green.svg)](LICENSE.txt)
[![C++](https://img.shields.io/badge/c++-%2300599C.svg?style=for-the-badge&logo=c%2B%2B&logoColor=white)](https://en.cppreference.com/w/cpp/20)
[![CMake](https://img.shields.io/badge/CMake-%23008FBA.svg?style=for-the-badge&logo=cmake&logoColor=white)](https://cmake.org/)
[![Docker](https://img.shields.io/badge/docker-%230db7ed.svg?style=for-the-badge&logo=docker&logoColor=white)](https://www.docker.com/)

C++20과 Boost.Beast 프레임워크로 구현된 CherryRecorder의 고성능 백엔드 서버입니다. 위치 기반 서비스와 실시간 채팅 기능을 제공합니다.

> **🚨 중요**: AWS ECS 배포 시 SSL/TLS 설정 문제가 있다면 [SSL 문제 해결 가이드](#4-ecs에서-httpswss-연결-실패-)를 참조하세요.
> 
> **💡 팁**: NLB에서 포트를 분리하는 이유가 궁금하다면 [NLB 포트 분리 가이드](NLB_PORT_SEPARATION_GUIDE.md)를 참조하세요.

## 📋 목차

- [프로젝트 소개](#-프로젝트-소개)
- [아키텍처](#-아키텍처)
- [시작하기](#-시작하기)
- [개발 환경 설정](#-개발-환경-설정)
- [실행 방법](#-실행-방법)
- [API 문서](#-api-문서)
- [최적화](#-최적화)
- [CI/CD](#-cicd)
- [배포](#-배포)
- [테스트](#-테스트)
- [문서화](#-문서화)
- [문제 해결](#-문제-해결)

## 📱 프로젝트 소개

CherryRecorder Server는 Flutter 클라이언트 앱을 위한 백엔드 시스템입니다. 사용자의 위치 기반 혜택 정보를 관리하고, 실시간 채팅 서비스를 제공하는 고성능 서버입니다. Boost.Beast 프레임워크를 기반으로 하여 뛰어난 성능과 확장성을 제공합니다.

### 주요 기능

1.  **🌐 고성능 HTTP/WebSocket 서버**
    - Boost.Beast 기반의 멀티스레드 I/O 처리
    - `/health` 헬스체크 엔드포인트
    - SSL/TLS 암호화 지원 (HTTPS/WSS)

2.  **🗺️ Google Places API 프록시**
    - 클라이언트의 API 키 노출 없이 안전하게 Google Places API 사용
    - `/places/nearby`: 주변 장소 검색 (거리순 정렬)
    - `/places/search`: 텍스트 기반 장소 검색
    - `/places/details/{place_id}`: 장소 상세 정보
    - `/places/photo/{photo_reference}`: 장소 사진

3.  **💬 실시간 채팅 서버**
    - WebSocket 기반 양방향 통신
    - 닉네임 기반 사용자 관리 및 채팅방 기능
    - 파일 시스템 기반 채팅 히스토리 저장

## 🏗️ 아키텍처

```mermaid
graph TD
    subgraph "User"
        U[Web/Mobile Client]
    end

    subgraph "AWS Cloud"
        NLB[Network Load Balancer<br/>TLS:58080→8080<br/>TLS:33335→33334]
        subgraph "Amazon ECS (EC2 Mode)"
            ECS[ECS Service<br/>t2.micro]
            T[Task: CherryRecorder-Server<br/>CPU:768 MEM:768MB]
        end
        ECR[Amazon ECR]
        subgraph "External Services"
            G[Google Maps & Places API]
        end
    end

    U -- HTTPS(58080)/WSS(33335) --> NLB
    NLB -- HTTP(8080)/WS(33334) --> T
    ECS -- Pulls Image --> ECR
    T -- API Call --> G
```

### 기술 스택

-   **Language**: C++20
-   **Core Framework**: Boost.Beast, Boost.Asio
-   **Build System**: CMake 3.20+, vcpkg
-   **Package Manager**: vcpkg
-   **Libraries**: OpenSSL, spdlog, nlohmann/json, fmt
-   **Documentation**: Doxygen
-   **Containerization**: Docker
-   **Orchestration**: Amazon ECS on EC2
-   **CI/CD**: GitHub Actions

## 🚀 시작하기

### 사전 요구사항

-   CMake 3.20 이상
-   C++20 지원 컴파일러 (GCC 11+, Clang 13+, MSVC 2019+)
-   vcpkg 패키지 매니저
-   Google Maps API 키

### 빠른 시작 (로컬)

```bash
# 이 저장소를 클론합니다.
git clone --recursive https://github.com/kugorang/CherryRecorder-Server.git
cd CherryRecorder-Server

# 환경 변수 파일을 생성하고 API 키를 입력합니다.
cp .env.example .env
# nano .env

# 빌드 및 실행 (스크립트 사용)
# Windows
./local_build_and_run.bat
# Linux/macOS
chmod +x ./local_build_and_run.sh
./local_build_and_run.sh
```

## ⚙️ 개발 환경 설정

### 1. vcpkg 설정

프로젝트는 vcpkg를 서브모듈로 포함하고 있습니다.

```bash
# vcpkg 서브모듈 초기화
git submodule update --init --recursive

# vcpkg 부트스트랩 (Windows)
./vcpkg/bootstrap-vcpkg.bat

# vcpkg 부트스트랩 (Linux/macOS)
./vcpkg/bootstrap-vcpkg.sh
```

### 2. 환경 변수

`.env` 파일을 생성하여 아래 변수들을 설정합니다.

```env
# Google Maps API 키 (필수)
GOOGLE_MAPS_API_KEY=your_api_key_here

# 서버 설정 (선택사항 - 기본값 있음)
HTTP_PORT=8080
WS_PORT=33334
WSS_PORT=33335     # 프로덕션용 보안 WebSocket

# 스레드 설정 (t2.micro 최적화)
HTTP_THREADS=2     # HTTP 요청 처리 스레드
CHAT_THREADS=2     # WebSocket 처리 스레드

# 로그 레벨
LOG_LEVEL=WARNING  # DEBUG, INFO, WARNING, ERROR

# SSL 설정 (자체 서명 인증서로 HTTPS 활성화 시)
SSL_CERT_PATH=./ssl/cert.pem
SSL_KEY_PATH=./ssl/key.pem

# 채팅 히스토리 경로
HISTORY_DIR=./history
```

### 3. IDE 설정

-   **Visual Studio Code**: C/C++ 및 CMake Tools 확장 프로그램을 설치하면 자동으로 빌드 환경이 구성됩니다.
-   **Visual Studio 2019/2022**: "Open a local folder" 기능으로 프로젝트를 열면 `CMakeLists.txt`가 자동으로 인식됩니다.

## 📡 API 문서

### HTTP 엔드포인트

#### 1. 헬스체크
```http
GET /health
```
**응답:**
```json
{
  "status": "healthy"
}
```

#### 2. 주변 장소 검색
```http
POST /nearbySearch
Content-Type: application/json

{
  "latitude": 37.4979,
  "longitude": 127.0276,
  "radius": 500
}
```
**응답:**
```json
{
  "places": [
    {
      "id": "ChIJ...",
      "name": "스타벅스 강남역점",
      "addr": "서울특별시 강남구...",
      "loc": {
        "lat": 37.498095,
        "lng": 127.027610
      }
    }
  ]
}
```
- 최대 5개 결과 반환 (클라이언트 표시 개수에 최적화)
- `rankPreference: DISTANCE`로 거리순 정렬

#### 3. 텍스트 검색
```http
POST /textSearch
Content-Type: application/json

{
  "query": "강남역 카페",
  "latitude": 37.4979,
  "longitude": 127.0276,
  "radius": 5000
}
```
**응답:** 주변 장소 검색과 동일한 형식

#### 4. 장소 상세 정보
```http
GET /placeDetails/{place_id}
```
**응답:** Google Places API의 상세 정보 그대로 반환

#### 5. 장소 사진
```http
GET /placePhoto/{photo_reference}
```
**응답:** 이미지 바이너리 데이터

### WebSocket 프로토콜

**연결:** `ws://host:33334` 또는 `wss://host:33335`

**메시지 형식:**
```json
// 클라이언트 → 서버
{
  "type": "join",      // join, message
  "placeId": "ChIJ...",
  "nickname": "사용자1",
  "message": "안녕하세요"
}

// 서버 → 클라이언트
{
  "type": "message",   // message, history, error
  "user": "사용자1",
  "message": "안녕하세요",
  "timestamp": "2024-01-10T10:30:00"
}
```

## ⚡ 최적화

### t2.micro 인스턴스 최적화 설정

서버는 AWS t2.micro (1 vCPU, 1GB RAM) 환경에서 안정적으로 동작하도록 최적화되어 있습니다:

1. **리소스 할당**
   - CPU: 768 (0.75 vCPU) - OS/ECS용 0.25 vCPU 예약
   - Memory: 768MB - OS/ECS용 256MB 예약
   - Memory Reservation: 512MB

2. **스레드 최적화**
   - HTTP_THREADS: 2 (기본값 4에서 축소)
   - CHAT_THREADS: 2 (기본값 4에서 축소)

3. **로그 최적화**
   - 프로덕션 로그 레벨: WARNING
   - 불필요한 디버그 로그 제거
   - 오류 로그 크기 제한 (요청 본문 대신 길이만 출력)

4. **API 응답 최적화**
   - 장소 검색 결과: 10개 → 5개로 축소
   - 네트워크 트래픽 50% 감소

## 🏃‍♂️ 실행 방법

### 로컬 빌드 및 실행

```bash
# Release 모드로 빌드
cmake -S . -B build -DCMAKE_BUILD_TYPE=Release \
  -DCMAKE_TOOLCHAIN_FILE=./vcpkg/scripts/buildsystems/vcpkg.cmake

# 빌드 실행
cmake --build build

# 서버 실행
./build/CherryRecorder-App
```

### Docker 실행

```bash
# Docker 이미지 빌드
docker build -t cherryrecorder-server .

# Docker 컨테이너 실행
docker run -p 8080:8080 -p 33334:33334 -p 33335:33335 \
  --env-file .env \
  --name cherry-server \
  cherryrecorder-server
```

## 📖 문서화

### Doxygen 문서 생성

프로젝트는 Doxygen을 사용하여 코드 문서를 자동 생성합니다:

```bash
# Doxygen 설치 (Ubuntu/Debian)
sudo apt-get install doxygen graphviz

# 문서 생성
cd docs
doxygen Doxyfile

# 생성된 문서 확인
open docs_output/html/index.html
```

**온라인 문서:** [https://kugorang.github.io/CherryRecorder-Server/](https://kugorang.github.io/CherryRecorder-Server/)

### 문서 구조
- **Classes:** 모든 클래스의 계층 구조 및 멤버 함수
- **Files:** 소스 파일별 함수 및 변수
- **Namespaces:** 네임스페이스별 구성 요소

## 🧪 테스트

```bash
# 테스트 빌드 및 실행
cmake -S . -B build -DBUILD_TESTS=ON
cmake --build build
cd build && ctest
```

### 테스트 커버리지
- **단위 테스트:** Google Test 프레임워크 사용
- **통합 테스트:** API 엔드포인트 및 WebSocket 통신
- **부하 테스트:** Apache Bench (ab) 및 wscat 활용

## 🚀 CI/CD

### GitHub Actions 워크플로우

1. **자동 빌드 및 테스트**
   - PR 생성 시 자동 빌드 및 테스트 실행
   - 다중 플랫폼 지원 (Linux, Windows, macOS)

2. **Docker 이미지 빌드**
   - main 브랜치 푸시 시 자동 빌드
   - Amazon ECR에 이미지 푸시

3. **ECS 배포**
   - 새 이미지로 ECS 서비스 자동 업데이트
   - Blue/Green 배포 전략

## 🚢 배포

### AWS ECS 배포 구성

1. **Network Load Balancer (NLB)**
   - TLS 리스너 (58080) → HTTP 타겟 (8080)
   - TCP 리스너 (33335) → WS 타겟 (33335)

2. **ECS Task Definition**
   - EC2 인스턴스 타입: t2.micro
   - 네트워크 모드: awsvpc
   - 헬스체크: `/health` 엔드포인트

3. **Auto Scaling**
   - 최소 태스크: 1
   - 최대 태스크: 2
   - CPU 사용률 기반 스케일링

## ⚠️ 문제 해결

### 1. ECS 환경 이벤트 루프 이슈
-   **문제**: Boost.Asio의 `epoll` 이벤트 메커니즘 오류
-   **해결**: 환경 변수로 `poll` 백엔드 설정

### 2. t2.micro 리소스 부족
-   **문제**: 메모리/CPU 부족으로 헬스체크 실패
-   **해결**: 리소스 할당 최적화 및 스레드 수 조정

### 3. Google Places API 연결 실패
-   **문제**: `Cannot assign requested address [99]`
-   **해결**: 재시도 로직 추가 (최대 3회, 지수 백오프)

### 4. ECS에서 HTTPS/WSS 연결 실패 🔐
-   **문제**: HTTPS는 작동하지 않고, WSS는 간헐적으로만 작동
-   **원인**: NLB SSL termination 설정과 컨테이너 설정 불일치
-   **해결**: 
    - NLB에서 SSL termination 수행 (443 → 8080/33334)
    - 컨테이너는 평문 HTTP/WS만 제공
    - 자세한 설정은 [AWS_NLB_SSL_SETUP.md](AWS_NLB_SSL_SETUP.md) 참조
    - GitHub Variables 설정은 [GITHUB_VARIABLES_SSL_GUIDE.md](GITHUB_VARIABLES_SSL_GUIDE.md) 참조
    - 디버깅은 `debug-ecs-ssl.sh` 스크립트 사용

## 📄 라이선스

이 프로젝트는 BSD 3-Clause 라이선스 하에 배포됩니다. 자세한 내용은 [LICENSE.txt](LICENSE.txt) 파일을 참조하세요.

## 🤝 기여하기

프로젝트에 기여하고 싶으시다면 언제든지 Pull Request를 보내주시거나 이슈를 등록해주세요.

1.  Fork the Project
2.  Create your Feature Branch (`git checkout -b feature/AmazingFeature`)
3.  Commit your Changes (`git commit -m 'Add some AmazingFeature'`)
4.  Push to the Branch (`git push origin feature/AmazingFeature`)
5.  Open a Pull Request

## 📞 문의

-   **김현우 (Hyeonwoo Kim)** - Project Lead & Full-Stack Developer
-   **GitHub Issues**: [https://github.com/kugorang/CherryRecorder-Server/issues](https://github.com/kugorang/CherryRecorder-Server/issues)
-   **Email**: `ialskdji@gmail.com`
=======
# 🍒 CherryRecorder-Server

[![CI/CD](https://github.com/kugorang/CherryRecorder-Server/actions/workflows/main-ci-cd.yml/badge.svg)](https://github.com/kugorang/CherryRecorder-Server/actions/workflows/main-ci-cd.yml)
[![Documentation](https://img.shields.io/badge/docs-doxygen-blue.svg)](https://kugorang.github.io/CherryRecorder-Server/)
[![License](https://img.shields.io/badge/License-BSD_3--Clause-green.svg)](LICENSE.txt)
[![C++](https://img.shields.io/badge/c++-%2300599C.svg?style=for-the-badge&logo=c%2B%2B&logoColor=white)](https://en.cppreference.com/w/cpp/20)
[![CMake](https://img.shields.io/badge/CMake-%23008FBA.svg?style=for-the-badge&logo=cmake&logoColor=white)](https://cmake.org/)
[![Docker](https://img.shields.io/badge/docker-%230db7ed.svg?style=for-the-badge&logo=docker&logoColor=white)](https://www.docker.com/)

C++20과 Boost.Beast 프레임워크로 구현된 CherryRecorder의 고성능 백엔드 서버입니다. 위치 기반 서비스와 실시간 채팅 기능을 제공합니다.

## 📋 목차

- [프로젝트 소개](#-프로젝트-소개)
- [아키텍처](#-아키텍처)
- [시작하기](#-시작하기)
- [개발 환경 설정](#-개발-환경-설정)
- [실행 방법](#-실행-방법)
- [API 문서](#-api-문서)
- [최적화](#-최적화)
- [CI/CD](#-cicd)
- [배포](#-배포)
- [테스트](#-테스트)
- [문서화](#-문서화)
- [문제 해결](#-문제-해결)

## 📱 프로젝트 소개

CherryRecorder Server는 Flutter 클라이언트 앱을 위한 백엔드 시스템입니다. 사용자의 위치 기반 혜택 정보를 관리하고, 실시간 채팅 서비스를 제공하는 고성능 서버입니다. Boost.Beast 프레임워크를 기반으로 하여 뛰어난 성능과 확장성을 제공합니다.

### 주요 기능

1.  **🌐 고성능 HTTP/WebSocket 서버**
    - Boost.Beast 기반의 멀티스레드 I/O 처리
    - `/health` 헬스체크 엔드포인트
    - SSL/TLS 암호화 지원 (HTTPS/WSS)

2.  **🗺️ Google Places API 프록시**
    - 클라이언트의 API 키 노출 없이 안전하게 Google Places API 사용
    - `/places/nearby`: 주변 장소 검색 (거리순 정렬)
    - `/places/search`: 텍스트 기반 장소 검색
    - `/places/details/{place_id}`: 장소 상세 정보
    - `/places/photo/{photo_reference}`: 장소 사진

3.  **💬 실시간 채팅 서버**
    - WebSocket 기반 양방향 통신
    - 닉네임 기반 사용자 관리 및 채팅방 기능
    - 파일 시스템 기반 채팅 히스토리 저장

## 🏗️ 아키텍처

```mermaid
graph TD
    subgraph "User"
        U[Web/Mobile Client]
    end

    subgraph "AWS Cloud"
        NLB[Network Load Balancer<br/>TLS:443→8080<br/>TCP:WS_PORT]
        subgraph "Amazon ECS (EC2 Mode)"
            ECS[ECS Service<br/>EC2 Instance]
            T[Task: CherryRecorder-Server<br/>CPU:768 MEM:768MB]
        end
        ECR[Amazon ECR]
        subgraph "External Services"
            G[Google Maps & Places API]
        end
    end

    U -- HTTPS(443)/WSS(WS_PORT) --> NLB
    NLB -- HTTP(8080)/WS(WS_PORT) --> T
    ECS -- Pulls Image --> ECR
    T -- API Call --> G
```

### 기술 스택

-   **Language**: C++20
-   **Core Framework**: Boost.Beast, Boost.Asio
-   **Build System**: CMake 3.20+, vcpkg
-   **Package Manager**: vcpkg
-   **Libraries**: OpenSSL, spdlog, nlohmann/json, fmt
-   **Documentation**: Doxygen
-   **Containerization**: Docker
-   **Orchestration**: Amazon ECS on EC2
-   **CI/CD**: GitHub Actions

## 🚀 시작하기

### 사전 요구사항

-   CMake 3.20 이상
-   C++20 지원 컴파일러 (GCC 11+, Clang 13+, MSVC 2019+)
-   vcpkg 패키지 매니저
-   Google Maps API 키

### 빠른 시작 (로컬)

```bash
# 이 저장소를 클론합니다.
git clone --recursive https://github.com/your-username/CherryRecorder-Server.git
cd CherryRecorder-Server

# 환경 변수 파일을 생성하고 API 키를 입력합니다.
cp .env.example .env
# nano .env

# 빌드 및 실행 (스크립트 사용)
# Windows
./local_build_and_run.bat
# Linux/macOS
chmod +x ./local_build_and_run.sh
./local_build_and_run.sh
```

## ⚙️ 개발 환경 설정

### 1. vcpkg 설정

프로젝트는 vcpkg를 서브모듈로 포함하고 있습니다.

```bash
# vcpkg 서브모듈 초기화
git submodule update --init --recursive

# vcpkg 부트스트랩 (Windows)
./vcpkg/bootstrap-vcpkg.bat

# vcpkg 부트스트랩 (Linux/macOS)
./vcpkg/bootstrap-vcpkg.sh
```

### 2. 환경 변수

`.env` 파일을 생성하여 아래 변수들을 설정합니다.

```env
# Google Maps API 키 (필수)
GOOGLE_MAPS_API_KEY=your_api_key_here

# 서버 설정 (선택사항 - 기본값 있음)
HTTP_PORT=8080
WS_PORT=33334
WSS_PORT=33335     # 프로덕션용 보안 WebSocket

# 스레드 설정 (t2.micro 최적화)
HTTP_THREADS=2     # HTTP 요청 처리 스레드
CHAT_THREADS=2     # WebSocket 처리 스레드

# 로그 레벨
LOG_LEVEL=WARNING  # DEBUG, INFO, WARNING, ERROR

# SSL 설정 (자체 서명 인증서로 HTTPS 활성화 시)
SSL_CERT_PATH=./ssl/cert.pem
SSL_KEY_PATH=./ssl/key.pem

# 채팅 히스토리 경로
HISTORY_DIR=./history
```

### 3. IDE 설정

-   **Visual Studio Code**: C/C++ 및 CMake Tools 확장 프로그램을 설치하면 자동으로 빌드 환경이 구성됩니다.
-   **Visual Studio 2019/2022**: "Open a local folder" 기능으로 프로젝트를 열면 `CMakeLists.txt`가 자동으로 인식됩니다.

## 📡 API 문서

### HTTP 엔드포인트

#### 1. 헬스체크
```http
GET /health
```
**응답:**
```json
{
  "status": "healthy"
}
```

#### 2. 주변 장소 검색
```http
POST /nearbySearch
Content-Type: application/json

{
  "latitude": 37.4979,
  "longitude": 127.0276,
  "radius": 500
}
```
**응답:**
```json
{
  "places": [
    {
      "id": "ChIJ...",
      "name": "스타벅스 강남역점",
      "addr": "서울특별시 강남구...",
      "loc": {
        "lat": 37.498095,
        "lng": 127.027610
      }
    }
  ]
}
```
- 최대 5개 결과 반환 (클라이언트 표시 개수에 최적화)
- `rankPreference: DISTANCE`로 거리순 정렬

#### 3. 텍스트 검색
```http
POST /textSearch
Content-Type: application/json

{
  "query": "강남역 카페",
  "latitude": 37.4979,
  "longitude": 127.0276,
  "radius": 5000
}
```
**응답:** 주변 장소 검색과 동일한 형식

#### 4. 장소 상세 정보
```http
GET /placeDetails/{place_id}
```
**응답:** Google Places API의 상세 정보 그대로 반환

#### 5. 장소 사진
```http
GET /placePhoto/{photo_reference}
```
**응답:** 이미지 바이너리 데이터

### WebSocket 프로토콜

**연결:** `ws://host:33334` 또는 `wss://host:33335`

**메시지 형식:**
```json
// 클라이언트 → 서버
{
  "type": "join",      // join, message
  "placeId": "ChIJ...",
  "nickname": "사용자1",
  "message": "안녕하세요"
}

// 서버 → 클라이언트
{
  "type": "message",   // message, history, error
  "user": "사용자1",
  "message": "안녕하세요",
  "timestamp": "2024-01-10T10:30:00"
}
```

## ⚡ 최적화

### 경량 인스턴스 최적화 설정

서버는 AWS 경량 인스턴스 (1 vCPU, 1GB RAM) 환경에서 안정적으로 동작하도록 최적화되어 있습니다:

1. **리소스 할당**
   - CPU: 768 (0.75 vCPU) - OS/ECS용 0.25 vCPU 예약
   - Memory: 768MB - OS/ECS용 256MB 예약
   - Memory Reservation: 512MB

2. **스레드 최적화**
   - HTTP_THREADS: 2 (기본값 4에서 축소)
   - CHAT_THREADS: 2 (기본값 4에서 축소)

3. **로그 최적화**
   - 프로덕션 로그 레벨: WARNING
   - 불필요한 디버그 로그 제거
   - 오류 로그 크기 제한 (요청 본문 대신 길이만 출력)

4. **API 응답 최적화**
   - 장소 검색 결과: 10개 → 5개로 축소
   - 네트워크 트래픽 50% 감소

## 🏃‍♂️ 실행 방법

### 로컬 빌드 및 실행

```bash
# Release 모드로 빌드
cmake -S . -B build -DCMAKE_BUILD_TYPE=Release \
  -DCMAKE_TOOLCHAIN_FILE=./vcpkg/scripts/buildsystems/vcpkg.cmake

# 빌드 실행
cmake --build build

# 서버 실행
./build/CherryRecorder-App
```

### Docker 실행

```bash
# Docker 이미지 빌드
docker build -t cherryrecorder-server .

# Docker 컨테이너 실행
docker run -p 8080:8080 -p 33334:33334 -p 33335:33335 \
  --env-file .env \
  --name cherry-server \
  cherryrecorder-server
```

## 📖 문서화

### Doxygen 문서 생성

프로젝트는 Doxygen을 사용하여 코드 문서를 자동 생성합니다:

```bash
# Doxygen 설치 (Ubuntu/Debian)
sudo apt-get install doxygen graphviz

# 문서 생성
cd docs
doxygen Doxyfile

# 생성된 문서 확인
open docs_output/html/index.html
```

**온라인 문서:** [https://your-username.github.io/CherryRecorder-Server/](https://your-username.github.io/CherryRecorder-Server/)

### 문서 구조
- **Classes:** 모든 클래스의 계층 구조 및 멤버 함수
- **Files:** 소스 파일별 함수 및 변수
- **Namespaces:** 네임스페이스별 구성 요소

## 🧪 테스트

```bash
# 테스트 빌드 및 실행
cmake -S . -B build -DBUILD_TESTS=ON
cmake --build build
cd build && ctest
```

### 테스트 커버리지
- **단위 테스트:** Google Test 프레임워크 사용
- **통합 테스트:** API 엔드포인트 및 WebSocket 통신
- **부하 테스트:** Apache Bench (ab) 및 wscat 활용

## 🚀 CI/CD

### GitHub Actions 워크플로우

1. **자동 빌드 및 테스트**
   - PR 생성 시 자동 빌드 및 테스트 실행
   - 다중 플랫폼 지원 (Linux, Windows, macOS)

2. **Docker 이미지 빌드**
   - main 브랜치 푸시 시 자동 빌드
   - Amazon ECR에 이미지 푸시

3. **ECS 배포**
   - 새 이미지로 ECS 서비스 자동 업데이트
   - Blue/Green 배포 전략

## 🚢 배포

### AWS ECS 배포 구성

1. **Network Load Balancer (NLB)**
   - TLS 리스너 (443) → HTTP 타겟 (8080)
   - TCP 리스너 (WS_PORT) → WS 타겟 (WS_PORT)

2. **ECS Task Definition**
   - EC2 인스턴스 타입: 경량 인스턴스
   - 네트워크 모드: awsvpc
   - 헬스체크: `/health` 엔드포인트

3. **Auto Scaling**
   - 최소 태스크: 1
   - 최대 태스크: 2
   - CPU 사용률 기반 스케일링

## ⚠️ 문제 해결

### 1. ECS 환경 이벤트 루프 이슈
-   **문제**: Boost.Asio의 `epoll` 이벤트 메커니즘 오류
-   **해결**: 환경 변수로 `poll` 백엔드 설정

### 2. 경량 인스턴스 리소스 부족
-   **문제**: 메모리/CPU 부족으로 헬스체크 실패
-   **해결**: 리소스 할당 최적화 및 스레드 수 조정

### 3. Google Places API 연결 실패
-   **문제**: `Cannot assign requested address [99]`
-   **해결**: 재시도 로직 추가 (최대 3회, 지수 백오프)

## 📄 라이선스

이 프로젝트는 BSD 3-Clause 라이선스 하에 배포됩니다. 자세한 내용은 [LICENSE.txt](LICENSE.txt) 파일을 참조하세요.

## 🤝 기여하기

프로젝트에 기여하고 싶으시다면 언제든지 Pull Request를 보내주시거나 이슈를 등록해주세요.

1.  Fork the Project
2.  Create your Feature Branch (`git checkout -b feature/AmazingFeature`)
3.  Commit your Changes (`git commit -m 'Add some AmazingFeature'`)
4.  Push to the Branch (`git push origin feature/AmazingFeature`)
5.  Open a Pull Request

## 📞 문의

-   **Project Lead** - Full-Stack Developer
-   **GitHub Issues**: [https://github.com/your-username/CherryRecorder-Server/issues](https://github.com/your-username/CherryRecorder-Server/issues)
>>>>>>> 31dd5eb9
<|MERGE_RESOLUTION|>--- conflicted
+++ resolved
@@ -1,4 +1,3 @@
-<<<<<<< HEAD
 # 🍒 CherryRecorder-Server
 
 [![CI/CD](https://github.com/kugorang/CherryRecorder-Server/actions/workflows/main-ci-cd.yml/badge.svg)](https://github.com/kugorang/CherryRecorder-Server/actions/workflows/main-ci-cd.yml)
@@ -430,423 +429,4 @@
 
 -   **김현우 (Hyeonwoo Kim)** - Project Lead & Full-Stack Developer
 -   **GitHub Issues**: [https://github.com/kugorang/CherryRecorder-Server/issues](https://github.com/kugorang/CherryRecorder-Server/issues)
--   **Email**: `ialskdji@gmail.com`
-=======
-# 🍒 CherryRecorder-Server
-
-[![CI/CD](https://github.com/kugorang/CherryRecorder-Server/actions/workflows/main-ci-cd.yml/badge.svg)](https://github.com/kugorang/CherryRecorder-Server/actions/workflows/main-ci-cd.yml)
-[![Documentation](https://img.shields.io/badge/docs-doxygen-blue.svg)](https://kugorang.github.io/CherryRecorder-Server/)
-[![License](https://img.shields.io/badge/License-BSD_3--Clause-green.svg)](LICENSE.txt)
-[![C++](https://img.shields.io/badge/c++-%2300599C.svg?style=for-the-badge&logo=c%2B%2B&logoColor=white)](https://en.cppreference.com/w/cpp/20)
-[![CMake](https://img.shields.io/badge/CMake-%23008FBA.svg?style=for-the-badge&logo=cmake&logoColor=white)](https://cmake.org/)
-[![Docker](https://img.shields.io/badge/docker-%230db7ed.svg?style=for-the-badge&logo=docker&logoColor=white)](https://www.docker.com/)
-
-C++20과 Boost.Beast 프레임워크로 구현된 CherryRecorder의 고성능 백엔드 서버입니다. 위치 기반 서비스와 실시간 채팅 기능을 제공합니다.
-
-## 📋 목차
-
-- [프로젝트 소개](#-프로젝트-소개)
-- [아키텍처](#-아키텍처)
-- [시작하기](#-시작하기)
-- [개발 환경 설정](#-개발-환경-설정)
-- [실행 방법](#-실행-방법)
-- [API 문서](#-api-문서)
-- [최적화](#-최적화)
-- [CI/CD](#-cicd)
-- [배포](#-배포)
-- [테스트](#-테스트)
-- [문서화](#-문서화)
-- [문제 해결](#-문제-해결)
-
-## 📱 프로젝트 소개
-
-CherryRecorder Server는 Flutter 클라이언트 앱을 위한 백엔드 시스템입니다. 사용자의 위치 기반 혜택 정보를 관리하고, 실시간 채팅 서비스를 제공하는 고성능 서버입니다. Boost.Beast 프레임워크를 기반으로 하여 뛰어난 성능과 확장성을 제공합니다.
-
-### 주요 기능
-
-1.  **🌐 고성능 HTTP/WebSocket 서버**
-    - Boost.Beast 기반의 멀티스레드 I/O 처리
-    - `/health` 헬스체크 엔드포인트
-    - SSL/TLS 암호화 지원 (HTTPS/WSS)
-
-2.  **🗺️ Google Places API 프록시**
-    - 클라이언트의 API 키 노출 없이 안전하게 Google Places API 사용
-    - `/places/nearby`: 주변 장소 검색 (거리순 정렬)
-    - `/places/search`: 텍스트 기반 장소 검색
-    - `/places/details/{place_id}`: 장소 상세 정보
-    - `/places/photo/{photo_reference}`: 장소 사진
-
-3.  **💬 실시간 채팅 서버**
-    - WebSocket 기반 양방향 통신
-    - 닉네임 기반 사용자 관리 및 채팅방 기능
-    - 파일 시스템 기반 채팅 히스토리 저장
-
-## 🏗️ 아키텍처
-
-```mermaid
-graph TD
-    subgraph "User"
-        U[Web/Mobile Client]
-    end
-
-    subgraph "AWS Cloud"
-        NLB[Network Load Balancer<br/>TLS:443→8080<br/>TCP:WS_PORT]
-        subgraph "Amazon ECS (EC2 Mode)"
-            ECS[ECS Service<br/>EC2 Instance]
-            T[Task: CherryRecorder-Server<br/>CPU:768 MEM:768MB]
-        end
-        ECR[Amazon ECR]
-        subgraph "External Services"
-            G[Google Maps & Places API]
-        end
-    end
-
-    U -- HTTPS(443)/WSS(WS_PORT) --> NLB
-    NLB -- HTTP(8080)/WS(WS_PORT) --> T
-    ECS -- Pulls Image --> ECR
-    T -- API Call --> G
-```
-
-### 기술 스택
-
--   **Language**: C++20
--   **Core Framework**: Boost.Beast, Boost.Asio
--   **Build System**: CMake 3.20+, vcpkg
--   **Package Manager**: vcpkg
--   **Libraries**: OpenSSL, spdlog, nlohmann/json, fmt
--   **Documentation**: Doxygen
--   **Containerization**: Docker
--   **Orchestration**: Amazon ECS on EC2
--   **CI/CD**: GitHub Actions
-
-## 🚀 시작하기
-
-### 사전 요구사항
-
--   CMake 3.20 이상
--   C++20 지원 컴파일러 (GCC 11+, Clang 13+, MSVC 2019+)
--   vcpkg 패키지 매니저
--   Google Maps API 키
-
-### 빠른 시작 (로컬)
-
-```bash
-# 이 저장소를 클론합니다.
-git clone --recursive https://github.com/your-username/CherryRecorder-Server.git
-cd CherryRecorder-Server
-
-# 환경 변수 파일을 생성하고 API 키를 입력합니다.
-cp .env.example .env
-# nano .env
-
-# 빌드 및 실행 (스크립트 사용)
-# Windows
-./local_build_and_run.bat
-# Linux/macOS
-chmod +x ./local_build_and_run.sh
-./local_build_and_run.sh
-```
-
-## ⚙️ 개발 환경 설정
-
-### 1. vcpkg 설정
-
-프로젝트는 vcpkg를 서브모듈로 포함하고 있습니다.
-
-```bash
-# vcpkg 서브모듈 초기화
-git submodule update --init --recursive
-
-# vcpkg 부트스트랩 (Windows)
-./vcpkg/bootstrap-vcpkg.bat
-
-# vcpkg 부트스트랩 (Linux/macOS)
-./vcpkg/bootstrap-vcpkg.sh
-```
-
-### 2. 환경 변수
-
-`.env` 파일을 생성하여 아래 변수들을 설정합니다.
-
-```env
-# Google Maps API 키 (필수)
-GOOGLE_MAPS_API_KEY=your_api_key_here
-
-# 서버 설정 (선택사항 - 기본값 있음)
-HTTP_PORT=8080
-WS_PORT=33334
-WSS_PORT=33335     # 프로덕션용 보안 WebSocket
-
-# 스레드 설정 (t2.micro 최적화)
-HTTP_THREADS=2     # HTTP 요청 처리 스레드
-CHAT_THREADS=2     # WebSocket 처리 스레드
-
-# 로그 레벨
-LOG_LEVEL=WARNING  # DEBUG, INFO, WARNING, ERROR
-
-# SSL 설정 (자체 서명 인증서로 HTTPS 활성화 시)
-SSL_CERT_PATH=./ssl/cert.pem
-SSL_KEY_PATH=./ssl/key.pem
-
-# 채팅 히스토리 경로
-HISTORY_DIR=./history
-```
-
-### 3. IDE 설정
-
--   **Visual Studio Code**: C/C++ 및 CMake Tools 확장 프로그램을 설치하면 자동으로 빌드 환경이 구성됩니다.
--   **Visual Studio 2019/2022**: "Open a local folder" 기능으로 프로젝트를 열면 `CMakeLists.txt`가 자동으로 인식됩니다.
-
-## 📡 API 문서
-
-### HTTP 엔드포인트
-
-#### 1. 헬스체크
-```http
-GET /health
-```
-**응답:**
-```json
-{
-  "status": "healthy"
-}
-```
-
-#### 2. 주변 장소 검색
-```http
-POST /nearbySearch
-Content-Type: application/json
-
-{
-  "latitude": 37.4979,
-  "longitude": 127.0276,
-  "radius": 500
-}
-```
-**응답:**
-```json
-{
-  "places": [
-    {
-      "id": "ChIJ...",
-      "name": "스타벅스 강남역점",
-      "addr": "서울특별시 강남구...",
-      "loc": {
-        "lat": 37.498095,
-        "lng": 127.027610
-      }
-    }
-  ]
-}
-```
-- 최대 5개 결과 반환 (클라이언트 표시 개수에 최적화)
-- `rankPreference: DISTANCE`로 거리순 정렬
-
-#### 3. 텍스트 검색
-```http
-POST /textSearch
-Content-Type: application/json
-
-{
-  "query": "강남역 카페",
-  "latitude": 37.4979,
-  "longitude": 127.0276,
-  "radius": 5000
-}
-```
-**응답:** 주변 장소 검색과 동일한 형식
-
-#### 4. 장소 상세 정보
-```http
-GET /placeDetails/{place_id}
-```
-**응답:** Google Places API의 상세 정보 그대로 반환
-
-#### 5. 장소 사진
-```http
-GET /placePhoto/{photo_reference}
-```
-**응답:** 이미지 바이너리 데이터
-
-### WebSocket 프로토콜
-
-**연결:** `ws://host:33334` 또는 `wss://host:33335`
-
-**메시지 형식:**
-```json
-// 클라이언트 → 서버
-{
-  "type": "join",      // join, message
-  "placeId": "ChIJ...",
-  "nickname": "사용자1",
-  "message": "안녕하세요"
-}
-
-// 서버 → 클라이언트
-{
-  "type": "message",   // message, history, error
-  "user": "사용자1",
-  "message": "안녕하세요",
-  "timestamp": "2024-01-10T10:30:00"
-}
-```
-
-## ⚡ 최적화
-
-### 경량 인스턴스 최적화 설정
-
-서버는 AWS 경량 인스턴스 (1 vCPU, 1GB RAM) 환경에서 안정적으로 동작하도록 최적화되어 있습니다:
-
-1. **리소스 할당**
-   - CPU: 768 (0.75 vCPU) - OS/ECS용 0.25 vCPU 예약
-   - Memory: 768MB - OS/ECS용 256MB 예약
-   - Memory Reservation: 512MB
-
-2. **스레드 최적화**
-   - HTTP_THREADS: 2 (기본값 4에서 축소)
-   - CHAT_THREADS: 2 (기본값 4에서 축소)
-
-3. **로그 최적화**
-   - 프로덕션 로그 레벨: WARNING
-   - 불필요한 디버그 로그 제거
-   - 오류 로그 크기 제한 (요청 본문 대신 길이만 출력)
-
-4. **API 응답 최적화**
-   - 장소 검색 결과: 10개 → 5개로 축소
-   - 네트워크 트래픽 50% 감소
-
-## 🏃‍♂️ 실행 방법
-
-### 로컬 빌드 및 실행
-
-```bash
-# Release 모드로 빌드
-cmake -S . -B build -DCMAKE_BUILD_TYPE=Release \
-  -DCMAKE_TOOLCHAIN_FILE=./vcpkg/scripts/buildsystems/vcpkg.cmake
-
-# 빌드 실행
-cmake --build build
-
-# 서버 실행
-./build/CherryRecorder-App
-```
-
-### Docker 실행
-
-```bash
-# Docker 이미지 빌드
-docker build -t cherryrecorder-server .
-
-# Docker 컨테이너 실행
-docker run -p 8080:8080 -p 33334:33334 -p 33335:33335 \
-  --env-file .env \
-  --name cherry-server \
-  cherryrecorder-server
-```
-
-## 📖 문서화
-
-### Doxygen 문서 생성
-
-프로젝트는 Doxygen을 사용하여 코드 문서를 자동 생성합니다:
-
-```bash
-# Doxygen 설치 (Ubuntu/Debian)
-sudo apt-get install doxygen graphviz
-
-# 문서 생성
-cd docs
-doxygen Doxyfile
-
-# 생성된 문서 확인
-open docs_output/html/index.html
-```
-
-**온라인 문서:** [https://your-username.github.io/CherryRecorder-Server/](https://your-username.github.io/CherryRecorder-Server/)
-
-### 문서 구조
-- **Classes:** 모든 클래스의 계층 구조 및 멤버 함수
-- **Files:** 소스 파일별 함수 및 변수
-- **Namespaces:** 네임스페이스별 구성 요소
-
-## 🧪 테스트
-
-```bash
-# 테스트 빌드 및 실행
-cmake -S . -B build -DBUILD_TESTS=ON
-cmake --build build
-cd build && ctest
-```
-
-### 테스트 커버리지
-- **단위 테스트:** Google Test 프레임워크 사용
-- **통합 테스트:** API 엔드포인트 및 WebSocket 통신
-- **부하 테스트:** Apache Bench (ab) 및 wscat 활용
-
-## 🚀 CI/CD
-
-### GitHub Actions 워크플로우
-
-1. **자동 빌드 및 테스트**
-   - PR 생성 시 자동 빌드 및 테스트 실행
-   - 다중 플랫폼 지원 (Linux, Windows, macOS)
-
-2. **Docker 이미지 빌드**
-   - main 브랜치 푸시 시 자동 빌드
-   - Amazon ECR에 이미지 푸시
-
-3. **ECS 배포**
-   - 새 이미지로 ECS 서비스 자동 업데이트
-   - Blue/Green 배포 전략
-
-## 🚢 배포
-
-### AWS ECS 배포 구성
-
-1. **Network Load Balancer (NLB)**
-   - TLS 리스너 (443) → HTTP 타겟 (8080)
-   - TCP 리스너 (WS_PORT) → WS 타겟 (WS_PORT)
-
-2. **ECS Task Definition**
-   - EC2 인스턴스 타입: 경량 인스턴스
-   - 네트워크 모드: awsvpc
-   - 헬스체크: `/health` 엔드포인트
-
-3. **Auto Scaling**
-   - 최소 태스크: 1
-   - 최대 태스크: 2
-   - CPU 사용률 기반 스케일링
-
-## ⚠️ 문제 해결
-
-### 1. ECS 환경 이벤트 루프 이슈
--   **문제**: Boost.Asio의 `epoll` 이벤트 메커니즘 오류
--   **해결**: 환경 변수로 `poll` 백엔드 설정
-
-### 2. 경량 인스턴스 리소스 부족
--   **문제**: 메모리/CPU 부족으로 헬스체크 실패
--   **해결**: 리소스 할당 최적화 및 스레드 수 조정
-
-### 3. Google Places API 연결 실패
--   **문제**: `Cannot assign requested address [99]`
--   **해결**: 재시도 로직 추가 (최대 3회, 지수 백오프)
-
-## 📄 라이선스
-
-이 프로젝트는 BSD 3-Clause 라이선스 하에 배포됩니다. 자세한 내용은 [LICENSE.txt](LICENSE.txt) 파일을 참조하세요.
-
-## 🤝 기여하기
-
-프로젝트에 기여하고 싶으시다면 언제든지 Pull Request를 보내주시거나 이슈를 등록해주세요.
-
-1.  Fork the Project
-2.  Create your Feature Branch (`git checkout -b feature/AmazingFeature`)
-3.  Commit your Changes (`git commit -m 'Add some AmazingFeature'`)
-4.  Push to the Branch (`git push origin feature/AmazingFeature`)
-5.  Open a Pull Request
-
-## 📞 문의
-
--   **Project Lead** - Full-Stack Developer
--   **GitHub Issues**: [https://github.com/your-username/CherryRecorder-Server/issues](https://github.com/your-username/CherryRecorder-Server/issues)
->>>>>>> 31dd5eb9
+-   **Email**: `ialskdji@gmail.com`